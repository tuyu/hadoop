--- conflicted
+++ resolved
@@ -1302,16 +1302,10 @@
     when(storage.removeBlock(any(BlockInfo.class))).thenReturn(true);
     when(storage.addBlock(any(BlockInfo.class))).thenReturn
         (DatanodeStorageInfo.AddBlockResult.ADDED);
-<<<<<<< HEAD
     info.addStorage(storage, info);
 
     BlockInfo lastBlk = mbc.getLastBlock();
     when(mbc.getLastBlock()).thenReturn(lastBlk, info);
-=======
-    info.addStorage(storage);
-
-    when(mbc.getLastBlock()).thenReturn(info);
->>>>>>> cbb24953
 
     bm.convertLastBlockToUnderConstruction(mbc, 0L);
 
@@ -1348,11 +1342,7 @@
     chosenBlocks = underReplicatedBlocks.chooseUnderReplicatedBlocks(1);
     assertTheChosenBlocks(chosenBlocks, 1, 0, 0, 0, 0);
 
-<<<<<<< HEAD
-    bm.setReplication((short)0, (short)1, "", (BlockInfoContiguous) block1);
-=======
     bm.setReplication((short)0, (short)1, block1);
->>>>>>> cbb24953
 
     // Choose 1 block from UnderReplicatedBlocks. Then it should pick 1 block
     // from QUEUE_VERY_UNDER_REPLICATED.
