--- conflicted
+++ resolved
@@ -104,8 +104,6 @@
     return ZlibFactory.getZlibDecompressor(conf);
   }
   
-<<<<<<< HEAD
-=======
   /**
    * {@inheritDoc}
    */
@@ -115,7 +113,6 @@
   }
   
   
->>>>>>> fbf12270
   @Override
   public String getDefaultExtension() {
     return ".deflate";
