/**
 * Licensed to the Apache Software Foundation (ASF) under one
 * or more contributor license agreements.  See the NOTICE file
 * distributed with this work for additional information
 * regarding copyright ownership.  The ASF licenses this file
 * to you under the Apache License, Version 2.0 (the
 * "License"); you may not use this file except in compliance
 * with the License.  You may obtain a copy of the License at
 *
 *     http://www.apache.org/licenses/LICENSE-2.0
 *
 * Unless required by applicable law or agreed to in writing, software
 * distributed under the License is distributed on an "AS IS" BASIS,
 * WITHOUT WARRANTIES OR CONDITIONS OF ANY KIND, either express or implied.
 * See the License for the specific language governing permissions and
 * limitations under the License.
 */

package org.apache.hadoop.ipc;

import java.io.IOException;
import java.io.InterruptedIOException;
import java.lang.reflect.Field;
import java.lang.reflect.InvocationHandler;
import java.lang.reflect.Proxy;

import java.net.ConnectException;
import java.net.InetSocketAddress;
import java.net.NoRouteToHostException;
import java.net.SocketTimeoutException;
import java.io.Closeable;
import java.util.ArrayList;
import java.util.Arrays;
import java.util.List;
import java.util.Map;
import java.util.HashMap;
import java.util.concurrent.atomic.AtomicBoolean;
import java.util.regex.Matcher;
import java.util.regex.Pattern;

import javax.net.SocketFactory;

import org.apache.hadoop.HadoopIllegalArgumentException;
import org.apache.hadoop.conf.Configuration;
import org.apache.hadoop.fs.CommonConfigurationKeys;
import org.apache.hadoop.io.Writable;
import org.apache.hadoop.io.retry.RetryPolicy;
import org.apache.hadoop.ipc.Client.ConnectionId;
import org.apache.hadoop.ipc.protobuf.ProtocolInfoProtos.ProtocolInfoService;
import org.apache.hadoop.ipc.protobuf.RpcHeaderProtos.RpcResponseHeaderProto.RpcErrorCodeProto;
import org.apache.hadoop.ipc.protobuf.RpcHeaderProtos.RpcResponseHeaderProto.RpcStatusProto;
import org.apache.hadoop.net.NetUtils;
import org.apache.hadoop.security.SaslRpcServer;
import org.apache.hadoop.security.UserGroupInformation;
import org.apache.hadoop.security.token.SecretManager;
import org.apache.hadoop.security.token.TokenIdentifier;
import org.apache.hadoop.classification.InterfaceAudience;
import org.apache.hadoop.classification.InterfaceStability;
import org.apache.hadoop.util.ReflectionUtils;
import org.apache.hadoop.util.Time;

import com.google.protobuf.BlockingService;
import org.slf4j.Logger;
import org.slf4j.LoggerFactory;

/** A simple RPC mechanism.
 *
 * A <i>protocol</i> is a Java interface.  All parameters and return types must
 * be one of:
 *
 * <ul> <li>a primitive type, <code>boolean</code>, <code>byte</code>,
 * <code>char</code>, <code>short</code>, <code>int</code>, <code>long</code>,
 * <code>float</code>, <code>double</code>, or <code>void</code>; or</li>
 *
 * <li>a {@link String}; or</li>
 *
 * <li>a {@link Writable}; or</li>
 *
 * <li>an array of the above types</li> </ul>
 *
 * All methods in the protocol should throw only IOException.  No field data of
 * the protocol instance is transmitted.
 */
@InterfaceAudience.LimitedPrivate(value = { "Common", "HDFS", "MapReduce", "Yarn" })
@InterfaceStability.Evolving
public class RPC {
  final static int RPC_SERVICE_CLASS_DEFAULT = 0;
  public enum RpcKind {
    RPC_BUILTIN ((short) 1),         // Used for built in calls by tests
    RPC_WRITABLE ((short) 2),        // Use WritableRpcEngine 
    RPC_PROTOCOL_BUFFER ((short) 3); // Use ProtobufRpcEngine
    final static short MAX_INDEX = RPC_PROTOCOL_BUFFER.value; // used for array size
    private final short value;

    RpcKind(short val) {
      this.value = val;
    } 
  }
  
  interface RpcInvoker {   
    /**
     * Process a client call on the server side
     * @param server the server within whose context this rpc call is made
     * @param protocol - the protocol name (the class of the client proxy
     *      used to make calls to the rpc server.
     * @param rpcRequest  - deserialized
     * @param receiveTime time at which the call received (for metrics)
     * @return the call's return
     * @throws IOException
     **/
    public Writable call(Server server, String protocol,
        Writable rpcRequest, long receiveTime) throws Exception ;
  }
  
  static final Logger LOG = LoggerFactory.getLogger(RPC.class);
  
  /**
   * Get all superInterfaces that extend VersionedProtocol
   * @param childInterfaces
   * @return the super interfaces that extend VersionedProtocol
   */
  static Class<?>[] getSuperInterfaces(Class<?>[] childInterfaces) {
    List<Class<?>> allInterfaces = new ArrayList<Class<?>>();

    for (Class<?> childInterface : childInterfaces) {
      if (VersionedProtocol.class.isAssignableFrom(childInterface)) {
          allInterfaces.add(childInterface);
          allInterfaces.addAll(
              Arrays.asList(
                  getSuperInterfaces(childInterface.getInterfaces())));
      } else {
        LOG.warn("Interface " + childInterface +
              " ignored because it does not extend VersionedProtocol");
      }
    }
    return allInterfaces.toArray(new Class[allInterfaces.size()]);
  }
  
  /**
   * Get all interfaces that the given protocol implements or extends
   * which are assignable from VersionedProtocol.
   */
  static Class<?>[] getProtocolInterfaces(Class<?> protocol) {
    Class<?>[] interfaces  = protocol.getInterfaces();
    return getSuperInterfaces(interfaces);
  }
  
  /**
   * Get the protocol name.
   *  If the protocol class has a ProtocolAnnotation, then get the protocol
   *  name from the annotation; otherwise the class name is the protocol name.
   */
  static public String getProtocolName(Class<?> protocol) {
    if (protocol == null) {
      return null;
    }
    ProtocolInfo anno = protocol.getAnnotation(ProtocolInfo.class);
    return  (anno == null) ? protocol.getName() : anno.protocolName();
  }
  
  /**
   * Get the protocol version from protocol class.
   * If the protocol class has a ProtocolAnnotation,
   * then get the protocol version from the annotation;
   * otherwise get it from the versionID field of the protocol class.
   */
  static public long getProtocolVersion(Class<?> protocol) {
    if (protocol == null) {
      throw new IllegalArgumentException("Null protocol");
    }
    long version;
    ProtocolInfo anno = protocol.getAnnotation(ProtocolInfo.class);
    if (anno != null) {
      version = anno.protocolVersion();
      if (version != -1)
        return version;
    }
    try {
      Field versionField = protocol.getField("versionID");
      versionField.setAccessible(true);
      return versionField.getLong(protocol);
    } catch (NoSuchFieldException ex) {
      throw new RuntimeException(ex);
    } catch (IllegalAccessException ex) {
      throw new RuntimeException(ex);
    }
  }

  private RPC() {}                                  // no public ctor

  // cache of RpcEngines by protocol
  private static final Map<Class<?>,RpcEngine> PROTOCOL_ENGINES
    = new HashMap<Class<?>,RpcEngine>();

  private static final String ENGINE_PROP = "rpc.engine";

  /**
   * Set a protocol to use a non-default RpcEngine.
   * @param conf configuration to use
   * @param protocol the protocol interface
   * @param engine the RpcEngine impl
   */
  public static void setProtocolEngine(Configuration conf,
                                Class<?> protocol, Class<?> engine) {
    conf.setClass(ENGINE_PROP+"."+protocol.getName(), engine, RpcEngine.class);
  }

  // return the RpcEngine configured to handle a protocol
  static synchronized RpcEngine getProtocolEngine(Class<?> protocol,
      Configuration conf) {
    RpcEngine engine = PROTOCOL_ENGINES.get(protocol);
    if (engine == null) {
      Class<?> impl = conf.getClass(ENGINE_PROP+"."+protocol.getName(),
                                    WritableRpcEngine.class);
      engine = (RpcEngine)ReflectionUtils.newInstance(impl, conf);
      PROTOCOL_ENGINES.put(protocol, engine);
    }
    return engine;
  }

  /**
   * A version mismatch for the RPC protocol.
   */
  public static class VersionMismatch extends RpcServerException {
    private static final long serialVersionUID = 0;

    private String interfaceName;
    private long clientVersion;
    private long serverVersion;
    
    /**
     * Create a version mismatch exception
     * @param interfaceName the name of the protocol mismatch
     * @param clientVersion the client's version of the protocol
     * @param serverVersion the server's version of the protocol
     */
    public VersionMismatch(String interfaceName, long clientVersion,
                           long serverVersion) {
      super("Protocol " + interfaceName + " version mismatch. (client = " +
            clientVersion + ", server = " + serverVersion + ")");
      this.interfaceName = interfaceName;
      this.clientVersion = clientVersion;
      this.serverVersion = serverVersion;
    }
    
    /**
     * Get the interface name
     * @return the java class name 
     *          (eg. org.apache.hadoop.mapred.InterTrackerProtocol)
     */
    public String getInterfaceName() {
      return interfaceName;
    }
    
    /**
     * Get the client's preferred version
     */
    public long getClientVersion() {
      return clientVersion;
    }
    
    /**
     * Get the server's agreed to version.
     */
    public long getServerVersion() {
      return serverVersion;
    }
    /**
     * get the rpc status corresponding to this exception
     */
    public RpcStatusProto getRpcStatusProto() {
      return RpcStatusProto.ERROR;
    }

    /**
     * get the detailed rpc status corresponding to this exception
     */
    public RpcErrorCodeProto getRpcErrorCodeProto() {
      return RpcErrorCodeProto.ERROR_RPC_VERSION_MISMATCH;
    }
  }

  /**
   * Get a proxy connection to a remote server
   * 
   * @param protocol protocol class
   * @param clientVersion client version
   * @param addr remote address
   * @param conf configuration to use
   * @return the proxy
   * @throws IOException if the far end through a RemoteException
   */
  public static <T> T waitForProxy(
      Class<T> protocol,
      long clientVersion,
      InetSocketAddress addr,
      Configuration conf
      ) throws IOException {
    return waitForProtocolProxy(protocol, clientVersion, addr, conf).getProxy();
  }

  /**
   * Get a protocol proxy that contains a proxy connection to a remote server
   * and a set of methods that are supported by the server
   * 
   * @param protocol protocol class
   * @param clientVersion client version
   * @param addr remote address
   * @param conf configuration to use
   * @return the protocol proxy
   * @throws IOException if the far end through a RemoteException
   */
  public static <T> ProtocolProxy<T> waitForProtocolProxy(Class<T> protocol,
                             long clientVersion,
                             InetSocketAddress addr,
                             Configuration conf) throws IOException {
    return waitForProtocolProxy(
        protocol, clientVersion, addr, conf, Long.MAX_VALUE);
  }

  /**
   * Get a proxy connection to a remote server
   * 
   * @param protocol protocol class
   * @param clientVersion client version
   * @param addr remote address
   * @param conf configuration to use
   * @param connTimeout time in milliseconds before giving up
   * @return the proxy
   * @throws IOException if the far end through a RemoteException
   */
  public static <T> T waitForProxy(Class<T> protocol, long clientVersion,
                             InetSocketAddress addr, Configuration conf,
                             long connTimeout) throws IOException { 
    return waitForProtocolProxy(protocol, clientVersion, addr,
        conf, connTimeout).getProxy();
  }

  /**
   * Get a protocol proxy that contains a proxy connection to a remote server
   * and a set of methods that are supported by the server
   * 
   * @param protocol protocol class
   * @param clientVersion client version
   * @param addr remote address
   * @param conf configuration to use
   * @param connTimeout time in milliseconds before giving up
   * @return the protocol proxy
   * @throws IOException if the far end through a RemoteException
   */
  public static <T> ProtocolProxy<T> waitForProtocolProxy(Class<T> protocol,
                             long clientVersion,
                             InetSocketAddress addr, Configuration conf,
                             long connTimeout) throws IOException { 
    return waitForProtocolProxy(protocol, clientVersion, addr, conf,
        getRpcTimeout(conf), null, connTimeout);
  }
  
  /**
   * Get a proxy connection to a remote server
   * 
   * @param protocol protocol class
   * @param clientVersion client version
   * @param addr remote address
   * @param conf configuration to use
   * @param rpcTimeout timeout for each RPC
   * @param timeout time in milliseconds before giving up
   * @return the proxy
   * @throws IOException if the far end through a RemoteException
   */
  public static <T> T waitForProxy(Class<T> protocol,
                             long clientVersion,
                             InetSocketAddress addr, Configuration conf,
                             int rpcTimeout,
                             long timeout) throws IOException {
    return waitForProtocolProxy(protocol, clientVersion, addr,
        conf, rpcTimeout, null, timeout).getProxy();
  }

  /**
   * Get a protocol proxy that contains a proxy connection to a remote server
   * and a set of methods that are supported by the server
   * 
   * @param protocol protocol class
   * @param clientVersion client version
   * @param addr remote address
   * @param conf configuration to use
   * @param rpcTimeout timeout for each RPC
   * @param timeout time in milliseconds before giving up
   * @return the proxy
   * @throws IOException if the far end through a RemoteException
   */
  public static <T> ProtocolProxy<T> waitForProtocolProxy(Class<T> protocol,
                               long clientVersion,
                               InetSocketAddress addr, Configuration conf,
                               int rpcTimeout,
                               RetryPolicy connectionRetryPolicy,
                               long timeout) throws IOException { 
    long startTime = Time.now();
    IOException ioe;
    while (true) {
      try {
        return getProtocolProxy(protocol, clientVersion, addr, 
            UserGroupInformation.getCurrentUser(), conf, NetUtils
            .getDefaultSocketFactory(conf), rpcTimeout, connectionRetryPolicy);
      } catch(ConnectException se) {  // namenode has not been started
        LOG.info("Server at " + addr + " not available yet, Zzzzz...");
        ioe = se;
      } catch(SocketTimeoutException te) {  // namenode is busy
        LOG.info("Problem connecting to server: " + addr);
        ioe = te;
      } catch(NoRouteToHostException nrthe) { // perhaps a VIP is failing over
        LOG.info("No route to host for server: " + addr);
        ioe = nrthe;
      }
      // check if timed out
      if (Time.now()-timeout >= startTime) {
        throw ioe;
      }

      if (Thread.currentThread().isInterrupted()) {
        // interrupted during some IO; this may not have been caught
        throw new InterruptedIOException("Interrupted waiting for the proxy");
      }

      // wait for retry
      try {
        Thread.sleep(1000);
      } catch (InterruptedException ie) {
        Thread.currentThread().interrupt();
        throw (IOException) new InterruptedIOException(
            "Interrupted waiting for the proxy").initCause(ioe);
      }
    }
  }

  /** Construct a client-side proxy object that implements the named protocol,
   * talking to a server at the named address. 
   * @param <T>*/
  public static <T> T getProxy(Class<T> protocol,
                                long clientVersion,
                                InetSocketAddress addr, Configuration conf,
                                SocketFactory factory) throws IOException {
    return getProtocolProxy(
        protocol, clientVersion, addr, conf, factory).getProxy();
  }

  /**
   * Get a protocol proxy that contains a proxy connection to a remote server
   * and a set of methods that are supported by the server
   * 
   * @param protocol protocol class
   * @param clientVersion client version
   * @param addr remote address
   * @param conf configuration to use
   * @param factory socket factory
   * @return the protocol proxy
   * @throws IOException if the far end through a RemoteException
   */
  public static <T> ProtocolProxy<T> getProtocolProxy(Class<T> protocol,
                                long clientVersion,
                                InetSocketAddress addr, Configuration conf,
                                SocketFactory factory) throws IOException {
    UserGroupInformation ugi = UserGroupInformation.getCurrentUser();
    return getProtocolProxy(protocol, clientVersion, addr, ugi, conf, factory);
  }
  
  /** Construct a client-side proxy object that implements the named protocol,
   * talking to a server at the named address. 
   * @param <T>*/
  public static <T> T getProxy(Class<T> protocol,
                                long clientVersion,
                                InetSocketAddress addr,
                                UserGroupInformation ticket,
                                Configuration conf,
                                SocketFactory factory) throws IOException {
    return getProtocolProxy(
        protocol, clientVersion, addr, ticket, conf, factory).getProxy();
  }

  /**
   * Get a protocol proxy that contains a proxy connection to a remote server
   * and a set of methods that are supported by the server
   * 
   * @param protocol protocol class
   * @param clientVersion client version
   * @param addr remote address
   * @param ticket user group information
   * @param conf configuration to use
   * @param factory socket factory
   * @return the protocol proxy
   * @throws IOException if the far end through a RemoteException
   */
  public static <T> ProtocolProxy<T> getProtocolProxy(Class<T> protocol,
                                long clientVersion,
                                InetSocketAddress addr,
                                UserGroupInformation ticket,
                                Configuration conf,
                                SocketFactory factory) throws IOException {
    return getProtocolProxy(protocol, clientVersion, addr, ticket, conf,
        factory, getRpcTimeout(conf), null);
  }
  
  /**
   * Construct a client-side proxy that implements the named protocol,
   * talking to a server at the named address.
   * @param <T>
   * 
   * @param protocol protocol
   * @param clientVersion client's version
   * @param addr server address
   * @param ticket security ticket
   * @param conf configuration
   * @param factory socket factory
   * @param rpcTimeout max time for each rpc; 0 means no timeout
   * @return the proxy
   * @throws IOException if any error occurs
   */
  public static <T> T getProxy(Class<T> protocol,
                                long clientVersion,
                                InetSocketAddress addr,
                                UserGroupInformation ticket,
                                Configuration conf,
                                SocketFactory factory,
                                int rpcTimeout) throws IOException {
    return getProtocolProxy(protocol, clientVersion, addr, ticket,
             conf, factory, rpcTimeout, null).getProxy();
  }
  
  /**
   * Get a protocol proxy that contains a proxy connection to a remote server
   * and a set of methods that are supported by the server
   * 
   * @param protocol protocol
   * @param clientVersion client's version
   * @param addr server address
   * @param ticket security ticket
   * @param conf configuration
   * @param factory socket factory
   * @param rpcTimeout max time for each rpc; 0 means no timeout
   * @param connectionRetryPolicy retry policy
   * @return the proxy
   * @throws IOException if any error occurs
   */
   public static <T> ProtocolProxy<T> getProtocolProxy(Class<T> protocol,
                                long clientVersion,
                                InetSocketAddress addr,
                                UserGroupInformation ticket,
                                Configuration conf,
                                SocketFactory factory,
                                int rpcTimeout,
                                RetryPolicy connectionRetryPolicy) throws IOException {    
     return getProtocolProxy(protocol, clientVersion, addr, ticket,
       conf, factory, rpcTimeout, connectionRetryPolicy, null);
   }

  /**
   * Get a protocol proxy that contains a proxy connection to a remote server
   * and a set of methods that are supported by the server
   *
   * @param protocol protocol
   * @param clientVersion client's version
   * @param addr server address
   * @param ticket security ticket
   * @param conf configuration
   * @param factory socket factory
   * @param rpcTimeout max time for each rpc; 0 means no timeout
   * @param connectionRetryPolicy retry policy
   * @param fallbackToSimpleAuth set to true or false during calls to indicate if
   *   a secure client falls back to simple auth
   * @return the proxy
   * @throws IOException if any error occurs
   */
   public static <T> ProtocolProxy<T> getProtocolProxy(Class<T> protocol,
                                long clientVersion,
                                InetSocketAddress addr,
                                UserGroupInformation ticket,
                                Configuration conf,
                                SocketFactory factory,
                                int rpcTimeout,
                                RetryPolicy connectionRetryPolicy,
                                AtomicBoolean fallbackToSimpleAuth)
       throws IOException {
    if (UserGroupInformation.isSecurityEnabled()) {
      SaslRpcServer.init(conf);
    }
    return getProtocolEngine(protocol, conf).getProxy(protocol, clientVersion,
        addr, ticket, conf, factory, rpcTimeout, connectionRetryPolicy,
        fallbackToSimpleAuth);
  }

   /**
    * Construct a client-side proxy object with the default SocketFactory
    * @param <T>
    * 
    * @param protocol
    * @param clientVersion
    * @param addr
    * @param conf
    * @return a proxy instance
    * @throws IOException
    */
   public static <T> T getProxy(Class<T> protocol,
                                 long clientVersion,
                                 InetSocketAddress addr, Configuration conf)
     throws IOException {

     return getProtocolProxy(protocol, clientVersion, addr, conf).getProxy();
   }
  
  /**
   * Returns the server address for a given proxy.
   */
  public static InetSocketAddress getServerAddress(Object proxy) {
    return getConnectionIdForProxy(proxy).getAddress();
  }

  /**
   * Return the connection ID of the given object. If the provided object is in
   * fact a protocol translator, we'll get the connection ID of the underlying
   * proxy object.
   * 
   * @param proxy the proxy object to get the connection ID of.
   * @return the connection ID for the provided proxy object.
   */
  public static ConnectionId getConnectionIdForProxy(Object proxy) {
    if (proxy instanceof ProtocolTranslator) {
      proxy = ((ProtocolTranslator)proxy).getUnderlyingProxyObject();
    }
    RpcInvocationHandler inv = (RpcInvocationHandler) Proxy
        .getInvocationHandler(proxy);
    return inv.getConnectionId();
  }
   
  /**
   * Get a protocol proxy that contains a proxy connection to a remote server
   * and a set of methods that are supported by the server
   * 
   * @param protocol
   * @param clientVersion
   * @param addr
   * @param conf
   * @return a protocol proxy
   * @throws IOException
   */
  public static <T> ProtocolProxy<T> getProtocolProxy(Class<T> protocol,
                                long clientVersion,
                                InetSocketAddress addr, Configuration conf)
    throws IOException {

    return getProtocolProxy(protocol, clientVersion, addr, conf, NetUtils
        .getDefaultSocketFactory(conf));
  }

  /**
   * Stop the proxy. Proxy must either implement {@link Closeable} or must have
   * associated {@link RpcInvocationHandler}.
   * 
   * @param proxy
   *          the RPC proxy object to be stopped
   * @throws HadoopIllegalArgumentException
   *           if the proxy does not implement {@link Closeable} interface or
   *           does not have closeable {@link InvocationHandler}
   */
  public static void stopProxy(Object proxy) {
    if (proxy == null) {
      throw new HadoopIllegalArgumentException(
          "Cannot close proxy since it is null");
    }
    try {
      if (proxy instanceof Closeable) {
        ((Closeable) proxy).close();
        return;
      } else {
        InvocationHandler handler = Proxy.getInvocationHandler(proxy);
        if (handler instanceof Closeable) {
          ((Closeable) handler).close();
          return;
        }
      }
    } catch (IOException e) {
      LOG.error("Closing proxy or invocation handler caused exception", e);
    } catch (IllegalArgumentException e) {
      LOG.error("RPC.stopProxy called on non proxy: class=" + proxy.getClass().getName(), e);
    }
    
    // If you see this error on a mock object in a unit test you're
    // developing, make sure to use MockitoUtil.mockProtocol() to
    // create your mock.
    throw new HadoopIllegalArgumentException(
        "Cannot close proxy - is not Closeable or "
            + "does not provide closeable invocation handler "
            + proxy.getClass());
  }
  /**
   * Get the RPC time from configuration;
   * If not set in the configuration, return the default value.
   *
   * @param conf Configuration
   * @return the RPC timeout (ms)
   */
  public static int getRpcTimeout(Configuration conf) {
    return conf.getInt(CommonConfigurationKeys.IPC_CLIENT_RPC_TIMEOUT_KEY,
        CommonConfigurationKeys.IPC_CLIENT_RPC_TIMEOUT_DEFAULT);
  }

  /**
   * Class to construct instances of RPC server with specific options.
   */
  public static class Builder {
    private Class<?> protocol = null;
    private Object instance = null;
    private String bindAddress = "0.0.0.0";
    private int port = 0;
    private int numHandlers = 1;
    private int numReaders = -1;
    private int queueSizePerHandler = -1;
    private boolean verbose = false;
    private final Configuration conf;    
    private SecretManager<? extends TokenIdentifier> secretManager = null;
    private String portRangeConfig = null;
    
    public Builder(Configuration conf) {
      this.conf = conf;
    }

    /** Mandatory field */
    public Builder setProtocol(Class<?> protocol) {
      this.protocol = protocol;
      return this;
    }
    
    /** Mandatory field */
    public Builder setInstance(Object instance) {
      this.instance = instance;
      return this;
    }
    
    /** Default: 0.0.0.0 */
    public Builder setBindAddress(String bindAddress) {
      this.bindAddress = bindAddress;
      return this;
    }
    
    /** Default: 0 */
    public Builder setPort(int port) {
      this.port = port;
      return this;
    }
    
    /** Default: 1 */
    public Builder setNumHandlers(int numHandlers) {
      this.numHandlers = numHandlers;
      return this;
    }
    
    /** Default: -1 */
    public Builder setnumReaders(int numReaders) {
      this.numReaders = numReaders;
      return this;
    }
    
    /** Default: -1 */
    public Builder setQueueSizePerHandler(int queueSizePerHandler) {
      this.queueSizePerHandler = queueSizePerHandler;
      return this;
    }
    
    /** Default: false */
    public Builder setVerbose(boolean verbose) {
      this.verbose = verbose;
      return this;
    }
    
    /** Default: null */
    public Builder setSecretManager(
        SecretManager<? extends TokenIdentifier> secretManager) {
      this.secretManager = secretManager;
      return this;
    }
    
    /** Default: null */
    public Builder setPortRangeConfig(String portRangeConfig) {
      this.portRangeConfig = portRangeConfig;
      return this;
    }
    
    /**
     * Build the RPC Server. 
     * @throws IOException on error
     * @throws HadoopIllegalArgumentException when mandatory fields are not set
     */
    public Server build() throws IOException, HadoopIllegalArgumentException {
      if (this.conf == null) {
        throw new HadoopIllegalArgumentException("conf is not set");
      }
      if (this.protocol == null) {
        throw new HadoopIllegalArgumentException("protocol is not set");
      }
      if (this.instance == null) {
        throw new HadoopIllegalArgumentException("instance is not set");
      }
      
      return getProtocolEngine(this.protocol, this.conf).getServer(
          this.protocol, this.instance, this.bindAddress, this.port,
          this.numHandlers, this.numReaders, this.queueSizePerHandler,
          this.verbose, this.conf, this.secretManager, this.portRangeConfig);
    }
  }
  
  /** An RPC Server. */
  public abstract static class Server extends org.apache.hadoop.ipc.Server {
<<<<<<< HEAD
   boolean verbose;

    static String serverNameFromClass(Class<?> clazz) {
      //The basic idea here is to handle names like
      //org.apache.hadoop.hdsl.protocol.proto.
      //
      // StorageDatanodeProtocolProtos$StorageContainerDatanodeProtocolService$2
      //where the getSimpleName is also empty
=======

    boolean verbose;

    private static final Pattern COMPLEX_SERVER_NAME_PATTERN =
        Pattern.compile("(?:[^\\$]*\\$)*([A-Za-z][^\\$]+)(?:\\$\\d+)?");

    /**
     * Get a meaningful and short name for a server based on a java class.
     *
     * The rules are defined to support the current naming schema of the
     * generated protobuf classes where the final class usually an anonymous
     * inner class of an inner class.
     *
     * 1. For simple classes it returns with the simple name of the classes
     *     (with the name without package name)
     *
     * 2. For inner classes, this is the simple name of the inner class.
     *
     * 3.  If it is an Object created from a class factory
     *   E.g., org.apache.hadoop.ipc.TestRPC$TestClass$2
     * this method returns parent class TestClass.
     *
     * 4. If it is an anonymous class E.g., 'org.apache.hadoop.ipc.TestRPC$10'
     * serverNameFromClass returns parent class TestRPC.
     *
     *
     */
    static String serverNameFromClass(Class<?> clazz) {
>>>>>>> 8ab776d6
      String name = clazz.getName();
      String[] names = clazz.getName().split("\\.", -1);
      if (names != null && names.length > 0) {
        name = names[names.length - 1];
      }
<<<<<<< HEAD
      Pattern pattern =
          Pattern.compile("(?:[^\\$]*\\$)*([A-Za-z][^\\$]+)(?:\\$\\d+)?");
      Matcher matcher = pattern.matcher(name);
=======
      Matcher matcher = COMPLEX_SERVER_NAME_PATTERN.matcher(name);
>>>>>>> 8ab776d6
      if (matcher.find()) {
        return matcher.group(1);
      } else {
        return name;
      }
    }
   
   /**
    * Store a map of protocol and version to its implementation
    */
   /**
    *  The key in Map
    */
   static class ProtoNameVer {
     final String protocol;
     final long   version;
     ProtoNameVer(String protocol, long ver) {
       this.protocol = protocol;
       this.version = ver;
     }
     @Override
     public boolean equals(Object o) {
       if (o == null) 
         return false;
       if (this == o) 
         return true;
       if (! (o instanceof ProtoNameVer))
         return false;
       ProtoNameVer pv = (ProtoNameVer) o;
       return ((pv.protocol.equals(this.protocol)) && 
           (pv.version == this.version));     
     }
     @Override
     public int hashCode() {
       return protocol.hashCode() * 37 + (int) version;    
     }
   }
   
   /**
    * The value in map
    */
   static class ProtoClassProtoImpl {
     final Class<?> protocolClass;
     final Object protocolImpl; 
     ProtoClassProtoImpl(Class<?> protocolClass, Object protocolImpl) {
       this.protocolClass = protocolClass;
       this.protocolImpl = protocolImpl;
     }
   }

   ArrayList<Map<ProtoNameVer, ProtoClassProtoImpl>> protocolImplMapArray = 
       new ArrayList<Map<ProtoNameVer, ProtoClassProtoImpl>>(RpcKind.MAX_INDEX);
   
   Map<ProtoNameVer, ProtoClassProtoImpl> getProtocolImplMap(RPC.RpcKind rpcKind) {
     if (protocolImplMapArray.size() == 0) {// initialize for all rpc kinds
       for (int i=0; i <= RpcKind.MAX_INDEX; ++i) {
         protocolImplMapArray.add(
             new HashMap<ProtoNameVer, ProtoClassProtoImpl>(10));
       }
     }
     return protocolImplMapArray.get(rpcKind.ordinal());   
   }
   
   // Register  protocol and its impl for rpc calls
   void registerProtocolAndImpl(RpcKind rpcKind, Class<?> protocolClass, 
       Object protocolImpl) {
     String protocolName = RPC.getProtocolName(protocolClass);
     long version;
     

     try {
       version = RPC.getProtocolVersion(protocolClass);
     } catch (Exception ex) {
       LOG.warn("Protocol "  + protocolClass + 
            " NOT registered as cannot get protocol version ");
       return;
     }


     getProtocolImplMap(rpcKind).put(new ProtoNameVer(protocolName, version),
         new ProtoClassProtoImpl(protocolClass, protocolImpl)); 
     if (LOG.isDebugEnabled()) {
       LOG.debug("RpcKind = " + rpcKind + " Protocol Name = " + protocolName +
           " version=" + version +
           " ProtocolImpl=" + protocolImpl.getClass().getName() +
           " protocolClass=" + protocolClass.getName());
     }
   }
   
   static class VerProtocolImpl {
     final long version;
     final ProtoClassProtoImpl protocolTarget;
     VerProtocolImpl(long ver, ProtoClassProtoImpl protocolTarget) {
       this.version = ver;
       this.protocolTarget = protocolTarget;
     }
   }
   
   VerProtocolImpl[] getSupportedProtocolVersions(RPC.RpcKind rpcKind,
       String protocolName) {
     VerProtocolImpl[] resultk = 
         new  VerProtocolImpl[getProtocolImplMap(rpcKind).size()];
     int i = 0;
     for (Map.Entry<ProtoNameVer, ProtoClassProtoImpl> pv :
                                       getProtocolImplMap(rpcKind).entrySet()) {
       if (pv.getKey().protocol.equals(protocolName)) {
         resultk[i++] = 
             new VerProtocolImpl(pv.getKey().version, pv.getValue());
       }
     }
     if (i == 0) {
       return null;
     }
     VerProtocolImpl[] result = new VerProtocolImpl[i];
     System.arraycopy(resultk, 0, result, 0, i);
     return result;
   }
   
   VerProtocolImpl getHighestSupportedProtocol(RpcKind rpcKind, 
       String protocolName) {    
     Long highestVersion = 0L;
     ProtoClassProtoImpl highest = null;
     if (LOG.isDebugEnabled()) {
       LOG.debug("Size of protoMap for " + rpcKind + " ="
           + getProtocolImplMap(rpcKind).size());
     }
     for (Map.Entry<ProtoNameVer, ProtoClassProtoImpl> pv : 
           getProtocolImplMap(rpcKind).entrySet()) {
       if (pv.getKey().protocol.equals(protocolName)) {
         if ((highest == null) || (pv.getKey().version > highestVersion)) {
           highest = pv.getValue();
           highestVersion = pv.getKey().version;
         } 
       }
     }
     if (highest == null) {
       return null;
     }
     return new VerProtocolImpl(highestVersion,  highest);   
   }
  
    protected Server(String bindAddress, int port, 
                     Class<? extends Writable> paramClass, int handlerCount,
                     int numReaders, int queueSizePerHandler,
                     Configuration conf, String serverName, 
                     SecretManager<? extends TokenIdentifier> secretManager,
                     String portRangeConfig) throws IOException {
      super(bindAddress, port, paramClass, handlerCount, numReaders, queueSizePerHandler,
            conf, serverName, secretManager, portRangeConfig);
      initProtocolMetaInfo(conf);
    }
    
    private void initProtocolMetaInfo(Configuration conf) {
      RPC.setProtocolEngine(conf, ProtocolMetaInfoPB.class,
          ProtobufRpcEngine.class);
      ProtocolMetaInfoServerSideTranslatorPB xlator = 
          new ProtocolMetaInfoServerSideTranslatorPB(this);
      BlockingService protocolInfoBlockingService = ProtocolInfoService
          .newReflectiveBlockingService(xlator);
      addProtocol(RpcKind.RPC_PROTOCOL_BUFFER, ProtocolMetaInfoPB.class,
          protocolInfoBlockingService);
    }
    
    /**
     * Add a protocol to the existing server.
     * @param protocolClass - the protocol class
     * @param protocolImpl - the impl of the protocol that will be called
     * @return the server (for convenience)
     */
    public Server addProtocol(RpcKind rpcKind, Class<?> protocolClass,
        Object protocolImpl) {
      registerProtocolAndImpl(rpcKind, protocolClass, protocolImpl);
      return this;
    }
    
    @Override
    public Writable call(RPC.RpcKind rpcKind, String protocol,
        Writable rpcRequest, long receiveTime) throws Exception {
      return getRpcInvoker(rpcKind).call(this, protocol, rpcRequest,
          receiveTime);
    }
  }
}<|MERGE_RESOLUTION|>--- conflicted
+++ resolved
@@ -810,17 +810,6 @@
   
   /** An RPC Server. */
   public abstract static class Server extends org.apache.hadoop.ipc.Server {
-<<<<<<< HEAD
-   boolean verbose;
-
-    static String serverNameFromClass(Class<?> clazz) {
-      //The basic idea here is to handle names like
-      //org.apache.hadoop.hdsl.protocol.proto.
-      //
-      // StorageDatanodeProtocolProtos$StorageContainerDatanodeProtocolService$2
-      //where the getSimpleName is also empty
-=======
-
     boolean verbose;
 
     private static final Pattern COMPLEX_SERVER_NAME_PATTERN =
@@ -848,19 +837,12 @@
      *
      */
     static String serverNameFromClass(Class<?> clazz) {
->>>>>>> 8ab776d6
       String name = clazz.getName();
       String[] names = clazz.getName().split("\\.", -1);
       if (names != null && names.length > 0) {
         name = names[names.length - 1];
       }
-<<<<<<< HEAD
-      Pattern pattern =
-          Pattern.compile("(?:[^\\$]*\\$)*([A-Za-z][^\\$]+)(?:\\$\\d+)?");
-      Matcher matcher = pattern.matcher(name);
-=======
       Matcher matcher = COMPLEX_SERVER_NAME_PATTERN.matcher(name);
->>>>>>> 8ab776d6
       if (matcher.find()) {
         return matcher.group(1);
       } else {
